//! Enstream provides a way to convert [`Future`] to [`Stream`].
//!
//! # Example
//!
//! ```
//! #![feature(type_alias_impl_trait)]
//!
//! use std::future::Future;
//!
//! use enstream::{HandlerFn, HandlerFnLifetime, Yielder, enstream};
//! use futures_util::{future::FutureExt, pin_mut, stream::StreamExt};
//!
//! struct StreamState<'a> {
//!     val: &'a str
//! }
//!
//! // A separate type alias is used to work around TAIT bugs
//! type Fut<'yielder, 'a: 'yielder> = impl Future<Output = ()>;
//!
//! impl<'yielder, 'a> HandlerFnLifetime<'yielder, &'a str> for StreamState<'a> {
//!     type Fut = Fut<'yielder, 'a>;
//! }
//!
//! impl<'a> HandlerFn<&'a str> for StreamState<'a> {
//!     fn call<'yielder>(
//!         self,
//!         mut yielder: Yielder<'yielder, &'a str>,
//!     ) -> <Self as HandlerFnLifetime<'yielder, &'a str>>::Fut {
//!         async move {
//!             yielder.yield_item(self.val).await;
//!         }
//!     }
//! }
//!
//! let owned = String::from("test");
//!
//! let stream = enstream(StreamState {
//!     val: &owned
//! });
//!
//! pin_mut!(stream);
//!
//! assert_eq!(stream.next().now_or_never().flatten(), Some("test"));
//! ```
//!
//! [`Stream`]: futures_core::stream::Stream

#![no_std]

mod yield_now;

use core::{
    cell::UnsafeCell,
    future::Future,
    hint::unreachable_unchecked,
    marker::PhantomData,
    pin::Pin,
    ptr::NonNull,
    task::{Context, Poll},
};

use futures_core::stream::{FusedStream, Stream};
use pin_project_lite::pin_project;
use pinned_aliasable::Aliasable;
use yield_now::YieldNow;

/// Associated types of a [`HandlerFn`] with the specific lifetime of the yielder applied.
///
/// This must be implemented for any lifetime `'yielder` in order to implement [`HandlerFn`].
pub trait HandlerFnLifetime<'yielder, T, ImplicitBounds: Sealed = Bounds<Yielder<'yielder, T>>> {
    /// The future type, as returned by [`HandlerFn::call`].
    type Fut: Future<Output = ()>;
}

/// [`Future`] generator that can be converted to [`Stream`].
pub trait HandlerFn<T>: for<'yielder> HandlerFnLifetime<'yielder, T> {
    /// Create new [`Future`] with the provided [`Yielder`] as a [`Stream`] item source.
    fn call(self, yielder: Yielder<'_, T>) -> <Self as HandlerFnLifetime<'_, T>>::Fut;
}

/// [`Stream`] item yielder.
pub struct Yielder<'a, T>(NonNull<Option<T>>, PhantomData<&'a mut T>);

impl<'a, T> Yielder<'a, T> {
    /// Yield an item to stream.
    ///
    /// # Panics
    ///
    /// Panics if an item has already been yielded in this polling of the stream future. This is
    /// hard to trigger unless you're intentionally misuing the API by calling `poll` functions
    /// manually.
    pub async fn yield_item(&mut self, val: T) {
        // Safety:
        //
        // Validity of internal NonNull pointer
        // is constrained by the lifetime of PhantomData,
        // which is defined by the lifetime of a Enstream struct.
        let slot = unsafe { self.0.as_mut() };

        assert!(slot.is_none(), "called `yield_item` twice in one poll");

        *slot = Some(val);

        YieldNow::Created.await;
    }
}

// Safety:
//
// Yielder doesn't use any special thread semantics,
// so it's safe to Send it to another thread as long as you can Send T.
unsafe impl<'a, T: Send> Send for Yielder<'a, T> {}

// Safety: You can do nothing with an `&Yielder<'a, T>`.
unsafe impl<'a, T> Sync for Yielder<'a, T> {}

pin_project! {
    #[project = EnstreamStateProj]
    #[project_replace = EnstreamStateProjReplace]
    enum EnstreamState<G, F> {
        Gen { gen: G },
        Fut { #[pin] fut: F },
        Completed,
    }
}

pin_project! {
    struct Enstream<T, G, F> {
        // This field must come before `cell` so that it is dropped before `cell`, to prevent the
        // future ending up with a dangling reference.
        #[pin]
        state: EnstreamState<G, F>,

        #[pin]
        cell: Aliasable<UnsafeCell<Option<T>>>,
    }
}

impl<'yielder, T, G> Stream for Enstream<T, G, <G as HandlerFnLifetime<'yielder, T>>::Fut>
where
    G: HandlerFn<T>,
{
    type Item = T;

    fn poll_next(self: Pin<&mut Self>, cx: &mut Context<'_>) -> Poll<Option<Self::Item>> {
        let mut this = self.project();

        // Safety: Pointer is guaranteed to be not null.
        let mut cell_pointer = unsafe { NonNull::new_unchecked(this.cell.as_ref().get().get()) };

        let poll_result = match this.state.as_mut().project() {
            EnstreamStateProj::Fut { fut } => fut.poll(cx),
            EnstreamStateProj::Gen { .. } => {
                // Since the generator is provided by user,
                // we have to protect ourselves from a panic
                // while the future is being initialized.
                let gen = match this
                    .state
                    .as_mut()
                    .project_replace(EnstreamState::Completed)
                {
                    EnstreamStateProjReplace::Gen { gen } => gen,
                    // Safety: EnstreamState was checked as Gen above
                    _ => unsafe { unreachable_unchecked() },
                };

                let fut = gen.call(Yielder(cell_pointer, PhantomData));
                this.state.set(EnstreamState::Fut { fut });

                match this.state.as_mut().project() {
                    EnstreamStateProj::Fut { fut } => fut.poll(cx),
                    // Safety: EnstreamState was set to Fut above.
                    _ => unsafe { unreachable_unchecked() },
                }
            }
            EnstreamStateProj::Completed => return Poll::Ready(None),
        };

        match poll_result {
            Poll::Ready(()) => {
                this.state.set(EnstreamState::Completed);
                Poll::Ready(None)
            }
            Poll::Pending => match unsafe { cell_pointer.as_mut() }.take() {
                Some(val) => Poll::Ready(Some(val)),
                None => Poll::Pending,
            },
        }
    }
}

impl<'yielder, T, G> FusedStream for Enstream<T, G, <G as HandlerFnLifetime<'yielder, T>>::Fut>
where
    G: HandlerFn<T>,
{
    fn is_terminated(&self) -> bool {
        matches!(self.state, EnstreamState::Completed)
    }
}

// Safety:
//
// Same as with Yielder, Enstream doesn't have any special thread-based semantics,
// thus it's safe to send it to another thread.
unsafe impl<T: Send, G: Send, F: Send> Send for Enstream<T, G, F> {}

// Safety: The only thing that an `&Enstream` allows is calling `is_terminated`, but that does not
// access any of `T`, `G` or `F`.
unsafe impl<T, G, F> Sync for Enstream<T, G, F> {}

/// Create new [`Stream`] from the provided [`HandlerFn`].
<<<<<<< HEAD
pub fn enstream<'scope, T: 'scope, G: 'scope>(gen: G) -> impl FusedStream<Item = T> + 'scope
=======
pub fn enstream<T, G>(generator: G) -> impl FusedStream<Item = T>
>>>>>>> d790c5bb
where
    G: HandlerFn<T>,
{
    Enstream {
        cell: Aliasable::new(UnsafeCell::new(None)),
        state: EnstreamState::Gen { gen },
    }
}

mod private {
    pub trait Sealed {}
    pub struct Bounds<T>(T);
    impl<T> Sealed for Bounds<T> {}
}
use private::{Bounds, Sealed};<|MERGE_RESOLUTION|>--- conflicted
+++ resolved
@@ -209,11 +209,7 @@
 unsafe impl<T, G, F> Sync for Enstream<T, G, F> {}
 
 /// Create new [`Stream`] from the provided [`HandlerFn`].
-<<<<<<< HEAD
-pub fn enstream<'scope, T: 'scope, G: 'scope>(gen: G) -> impl FusedStream<Item = T> + 'scope
-=======
-pub fn enstream<T, G>(generator: G) -> impl FusedStream<Item = T>
->>>>>>> d790c5bb
+pub fn enstream<T, G>(gen: G) -> impl FusedStream<Item = T>
 where
     G: HandlerFn<T>,
 {
